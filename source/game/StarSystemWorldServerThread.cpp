#include "StarSystemWorldServerThread.hpp"
#include "StarTickRateMonitor.hpp"
#include "StarNetPackets.hpp"

namespace Star {

SystemWorldServerThread::SystemWorldServerThread(Vec3I const& location, SystemWorldServerPtr systemWorld, String storageFile)
<<<<<<< HEAD
  : Thread(strf("SystemWorldServer: {}", location))
  , m_systemLocation(location)
  , m_systemWorld(move(systemWorld))
  , m_storageFile(storageFile)
{
=======
  : Thread(strf("SystemWorldServer: {}", location)), m_stop(false), m_storageFile(storageFile) {
  m_systemLocation = location;
  m_systemWorld = std::move(systemWorld);
>>>>>>> 1c890420
}

SystemWorldServerThread::~SystemWorldServerThread() {
  m_stop = true;
  join();
}

Vec3I SystemWorldServerThread::location() const {
  return m_systemLocation;
}

List<ConnectionId> SystemWorldServerThread::clients() {
  return m_clients.values();
}

void SystemWorldServerThread::addClient(ConnectionId clientId, Uuid const& uuid, float shipSpeed, SystemLocation const& location) {
  WriteLocker locker(m_mutex);
  m_clients.add(clientId);
  m_outgoingPacketQueue.set(clientId, List<PacketPtr>());

  m_systemWorld->addClientShip(clientId, uuid, shipSpeed, location);

  m_clientShipLocations.set(clientId, {m_systemWorld->clientShipLocation(clientId), m_systemWorld->clientSkyParameters(clientId)});
  if (auto warpAction = m_systemWorld->clientWarpAction(clientId))
    m_clientWarpActions.set(clientId, *warpAction);
}

void SystemWorldServerThread::removeClient(ConnectionId clientId) {
  WriteLocker locker(m_mutex);
  m_systemWorld->removeClientShip(clientId);
  m_clients.remove(clientId);
  m_clientShipDestinations.remove(clientId);
  m_clientShipLocations.remove(clientId);
  m_outgoingPacketQueue.remove(clientId);
}

void SystemWorldServerThread::setPause(shared_ptr<const atomic<bool>> pause) {
  m_pause = std::move(pause);
}

void SystemWorldServerThread::run() {
  TickRateApproacher tickApproacher(1.0 / SystemWorldTimestep, 0.5);

  while (!m_stop) {
    LogMap::set(strf("system_{}_update_rate", m_systemLocation), strf("{:4.2f}Hz", tickApproacher.rate()));

    update();

    m_periodicStorage -= 1.0 / tickApproacher.rate();
    if (m_triggerStorage || m_periodicStorage <= 0.0) {
      m_triggerStorage = false;
      m_periodicStorage = 300.0; // store every 5 minutes
      store();
    }

    tickApproacher.tick();

    double spareTime = tickApproacher.spareTime();
    uint64_t millis = floor(spareTime * 1000);
    if (spareTime > 0)
      sleepPrecise(millis);
  }

  store();
}

void SystemWorldServerThread::stop() {
  m_stop = true;
}

void SystemWorldServerThread::update() {
  WriteLocker queueLocker(m_queueMutex);
  WriteLocker locker(m_mutex);

  for (auto p : take(m_incomingPacketQueue))
    m_systemWorld->handleIncomingPacket(p.first, p.second);

  for (auto p : take(m_clientShipActions))
    p.second(m_systemWorld->clientShip(p.first).get());

  if (!m_pause || *m_pause == false)
    m_systemWorld->update(SystemWorldTimestep);
  m_triggerStorage = m_systemWorld->triggeredStorage();

  // important to set destinations before getting locations
  // setting a destination nullifies the current location
  for (auto p : take(m_clientShipDestinations))
    m_systemWorld->setClientDestination(p.first, p.second);

  m_activeInstanceWorlds = m_systemWorld->activeInstanceWorlds();

  for (auto clientId : m_clients) {
    m_outgoingPacketQueue[clientId].appendAll(m_systemWorld->pullOutgoingPackets(clientId));
    auto shipSystemLocation = m_systemWorld->clientShipLocation(clientId);
    auto& shipLocation = m_clientShipLocations[clientId];
    if (shipLocation.first != shipSystemLocation) {
      shipLocation.first = shipSystemLocation;
      shipLocation.second = m_systemWorld->clientSkyParameters(clientId);
    }
    if (auto warpAction = m_systemWorld->clientWarpAction(clientId))
      m_clientWarpActions.set(clientId, *warpAction);
    else if (m_clientWarpActions.contains(clientId))
      m_clientWarpActions.remove(clientId);
  }
  queueLocker.unlock();

  if (m_updateAction)
    m_updateAction(this);
}

void SystemWorldServerThread::setClientDestination(ConnectionId clientId, SystemLocation const& destination) {
  WriteLocker locker(m_queueMutex);
  m_clientShipDestinations.set(clientId, destination);
}

void SystemWorldServerThread::executeClientShipAction(ConnectionId clientId, ClientShipAction action) {
  WriteLocker locker(m_queueMutex);
  m_clientShipActions.append({clientId, std::move(action)});
}

SystemLocation SystemWorldServerThread::clientShipLocation(ConnectionId clientId) {
  ReadLocker locker(m_queueMutex);
  // while a ship destination is pending the ship is assumed to be flying
  if (m_clientShipDestinations.contains(clientId))
    return {};
  return m_clientShipLocations.get(clientId).first;
}

Maybe<pair<WarpAction, WarpMode>> SystemWorldServerThread::clientWarpAction(ConnectionId clientId) {
  ReadLocker locker(m_queueMutex);
  if (m_clientShipDestinations.contains(clientId))
    return {};
  return m_clientWarpActions.maybe(clientId);
}

SkyParameters SystemWorldServerThread::clientSkyParameters(ConnectionId clientId) {
  ReadLocker locker(m_queueMutex);
  return m_clientShipLocations.get(clientId).second;
}

List<InstanceWorldId> SystemWorldServerThread::activeInstanceWorlds() const {
  return m_activeInstanceWorlds;
}

void SystemWorldServerThread::setUpdateAction(function<void(SystemWorldServerThread*)> updateAction) {
  m_updateAction = updateAction;
}

void SystemWorldServerThread::pushIncomingPacket(ConnectionId clientId, PacketPtr packet) {
  WriteLocker locker(m_queueMutex);
  m_incomingPacketQueue.append({std::move(clientId), std::move(packet)});
}

List<PacketPtr> SystemWorldServerThread::pullOutgoingPackets(ConnectionId clientId) {
  WriteLocker locker(m_queueMutex);
  return take(m_outgoingPacketQueue[clientId]);
}

void SystemWorldServerThread::store() {
  ReadLocker locker(m_mutex);
  Json store = m_systemWorld->diskStore();
  locker.unlock();

  Logger::debug("Trigger disk storage for system world {}:{}:{}", m_systemLocation.x(), m_systemLocation.y(), m_systemLocation.z());
  auto versioningDatabase = Root::singleton().versioningDatabase();
  auto versionedStore = versioningDatabase->makeCurrentVersionedJson("System", store);
  VersionedJson::writeFile(versionedStore, m_storageFile);
}

}<|MERGE_RESOLUTION|>--- conflicted
+++ resolved
@@ -5,17 +5,11 @@
 namespace Star {
 
 SystemWorldServerThread::SystemWorldServerThread(Vec3I const& location, SystemWorldServerPtr systemWorld, String storageFile)
-<<<<<<< HEAD
   : Thread(strf("SystemWorldServer: {}", location))
   , m_systemLocation(location)
   , m_systemWorld(move(systemWorld))
   , m_storageFile(storageFile)
 {
-=======
-  : Thread(strf("SystemWorldServer: {}", location)), m_stop(false), m_storageFile(storageFile) {
-  m_systemLocation = location;
-  m_systemWorld = std::move(systemWorld);
->>>>>>> 1c890420
 }
 
 SystemWorldServerThread::~SystemWorldServerThread() {
